'use client';

import React from 'react';
import DatePicker from '@/components/generalUI/datePicker';
<<<<<<< HEAD
import BillsHandler from '@/components/bills/billsHandler';
import Image from 'next/image';
import { set } from 'date-fns';
=======
>>>>>>> 5c161637

export default function Bills() {
    const [showCalendar, setShowCalendar] = React.useState(false);
    const [selectedDate, setSelectedDate] = React.useState<Date | null>(null);
<<<<<<< HEAD
    const [name, setName] = React.useState<string>('');
    const [cost, setCost] = React.useState<number | null>(null);
    const [recurring, setRecurring] = React.useState<boolean>(false);
    const [showDropdown, setShowDropdown] = React.useState<boolean>(false);
    const [selectedOption, setSelectedOption] = React.useState<string | null>(null);
    const [description, setDescription] = React.useState<string>('');
    const [error, setError] = React.useState<string | null>(null);
    const [refresh, setRefresh] = React.useState<boolean>(false);

    React.useEffect(() => {
        if (refresh) {
            setName('');
            setCost(null);
            setRecurring(false);
            setSelectedOption(null);
            setDescription('');
            setSelectedDate(null);
            setRefresh(false);
        }
    }, [refresh]);

    const handleSubmit = (e: React.FormEvent<HTMLFormElement>) => {
        function calculateCycle(date: Date, option: string): number {
            const year = date.getFullYear();
            switch (option) {
                case 'Week':
                    return 7;
                case 'Month':
                    const month = date.getMonth();
                    return new Date(year, month + 1, 0).getDate();
                case 'Year':
                    return (year % 4 === 0 && year % 100 !== 0) || year % 400 === 0 ? 366 : 365;
                default:
                    throw new Error('Invalid cycle option');
            }
        }

        e.preventDefault();
        setError(null);
        if (!name || !cost || !selectedDate) {
            setError('Please fill in all fields');
            return;
        }
        if (cost <= 0) {
            setError('Cost must be greater than 0');
            return;
        }
        if (name.length < 3) {
            setError('Name must be at least 3 characters long');
            return;
        }
        if (description.length > 200) {
            setError('Description must be less than 200 characters');
            return;
        }

        const cycle = selectedOption ? calculateCycle(selectedDate, selectedOption) : 0;

        const billData = {
            name,
            amount: cost,
            cycle,
            dueDate: selectedDate.toISOString(),
            description,
        };

        fetch('/api/bill', {
            method: 'POST',
            headers: {
                'Content-Type': 'application/json',
            },
            body: JSON.stringify(billData),
        })
            .then((res) => {
                if (!res.ok) {
                    throw new Error('Failed to create bill');
                }
                return res.json();
            })
            .then(() => {
                setRefresh(true);
            })
            .catch((error) => {
                console.error(error);
                setError('Failed to create bill');
            });
    };
=======
>>>>>>> 5c161637

    const handleShowCalendar = () => {
        setShowCalendar(!showCalendar);
    };

    const handleSelectDate = (date: Date) => {
        setSelectedDate(date);
    };

    return (
        <>
            <div className="flex w-full self-stretch gap-[10px]">
                <form
<<<<<<< HEAD
                    onSubmit={handleSubmit}
                    autoComplete="off"
                    autoCorrect="off"
=======
>>>>>>> 5c161637
                    id="bills-form"
                    className="gap-0 self-start w-1/6 flex flex-col items-center rounded-xl border border-zinc-800 bg-zinc-950"
                >
                    <div className="flex p-6 flex-col items-start justify-start w-full">
                        <h3 className="text-zinc-50 flex text-2xl font-semibold">Add new bill</h3>
                        <h4 className="text-zinc-400 mt-1.5 text-sm">Add an upcoming bill to pay</h4>
                    </div>
                    <div className="px-6 pb-6 space-y-4 flex flex-col items-start">
                        <div className="flex flex-col items-start justify-start w-full gap-2.5 mt-1.5">
                            <label className="text-zinc-50 text-sm px-1" htmlFor="name">
                                Name
                            </label>
                            <input
<<<<<<< HEAD
                                value={name}
                                onChange={(e) => setName(e.target.value)}
=======
>>>>>>> 5c161637
                                type="text"
                                id="name"
                                name="name"
                                placeholder="Name of the bill"
                                className="py-2 pl-3 pr-5 border bg-zinc-950 border-zinc-800 placeholder:text-zinc-400 rounded-xl focus:border-zinc-400 focus:outline-none"
                            />
                        </div>
                        <div className="flex flex-col items-start justify-start w-full mt-1.5 gap-2.5 ">
                            <label className="text-zinc-50 text-sm px-1" htmlFor="cost">
                                Cost
                            </label>
                            <div
                                id="costdiv"
                                className="costInput py-2 px-3 border bg-zinc-950 border-zinc-800 rounded-xl flex items-center justify-between"
                            >
                                <input
<<<<<<< HEAD
                                    value={cost || ''}
                                    onChange={(e) => setCost(parseFloat(e.target.value))}
=======
>>>>>>> 5c161637
                                    type="number"
                                    id="cost"
                                    name="cost"
                                    placeholder="Cost of the bill"
<<<<<<< HEAD
                                    min="1"
                                    step="1"
=======
                                    min="0.1"
                                    step="0.1"
>>>>>>> 5c161637
                                    className="bg-zinc-950 no-spinner focus:border-none focus:outline-none"
                                />
                                <span className="text-zinc-400">$</span>
                            </div>
                        </div>
                        <div className="flex flex-col items-start justify-start w-full mt-1.5 gap-2.5 ">
                            <label className="text-zinc-50 text-sm px-1" htmlFor="cost">
                                Due to
                            </label>
                            <div
                                onClick={handleShowCalendar}
                                className="w-full border rounded-xl gap-2.5 px-6 py-2 border-zinc-800 flex max-h-10 min-h-10 flex-col justify-center items-center hover:bg-zinc-800 hover:border-zinc-400 text-zinc-50 font-medium text-sm cursor-pointer"
                            >
                                {selectedDate ? selectedDate.toLocaleDateString() : 'Select a date'}
                            </div>
                        </div>
<<<<<<< HEAD
                        <div className="flex flex-col items-start justify-start w-full mt-1.5 gap-2.5 ">
                            <label className="text-zinc-50 text-sm px-1" htmlFor="cost">
                                Description
                            </label>
                            <textarea
                                value={description}
                                onChange={(e) => setDescription(e.target.value)}
                                id="description"
                                name="description"
                                placeholder="Description of the bill"
                                className="w-full py-2 pl-3 pr-5 border bg-zinc-950 border-zinc-800 placeholder:text-zinc-400 rounded-xl focus:border-zinc-400 focus:outline-none min-h-14 max-h-40"
                            />
                        </div>
                        <div className="flex items-start justify-start w-full mt-1.5 gap-2.5 ">
                            <div className="flex items-center gap-2 px-1">
                                <div
                                    onClick={() => {
                                        if (recurring) {
                                            setSelectedOption(null);
                                        }
                                        setRecurring(!recurring);
                                    }}
                                    className={`w-5 h-5 flex items-center justify-center border rounded cursor-pointer ${
                                        recurring ? 'bg-zinc-50 border-zinc-400' : 'bg-zinc-950 border-zinc-800'
                                    }`}
                                >
                                    {recurring && <span className="text-zinc-900 font-bold text-sm">✔</span>}
                                </div>
                                <label onClick={() => setRecurring(!recurring)} className="cursor-pointer text-zinc-50">
                                    Does this bill repeat?
                                </label>
                            </div>
                        </div>
                        {recurring && (
                            <div className="flex flex-col items-start justify-start w-full mt-1.5 gap-2.5 ">
                                <label className="text-zinc-50 text-sm px-1" htmlFor="repeat">
                                    Repeat every
                                </label>
                                <div className="relative w-full">
                                    <button
                                        type="button"
                                        className="w-full py-2 pl-3 pr-5 border bg-zinc-950 border-zinc-800 placeholder:text-zinc-400 rounded-xl focus:border-zinc-400 focus:outline-none flex justify-between items-center"
                                        onClick={() => setShowDropdown(!showDropdown)}
                                    >
                                        {selectedOption || 'Select an option'}
                                        <span className="text-zinc-400">
                                            <Image src="/ArrowDown.svg" alt="chevron down" width={20} height={20} />
                                        </span>
                                    </button>
                                    {showDropdown && (
                                        <ul className="absolute z-10 w-full mt-1 bg-zinc-950 border border-zinc-800 rounded-xl shadow-lg">
                                            {['Week', 'Month', 'Year'].map((option) => (
                                                <li
                                                    key={option}
                                                    className="px-3 py-2 hover:bg-zinc-800 cursor-pointer text-zinc-50"
                                                    onClick={() => {
                                                        setSelectedOption(option);
                                                        setShowDropdown(false);
                                                    }}
                                                >
                                                    {option}
                                                </li>
                                            ))}
                                        </ul>
                                    )}
                                </div>
                            </div>
                        )}
=======
>>>>>>> 5c161637
                        <div className=" flex w-full gap-[10px] justify-between items-center">
                            <input
                                type="reset"
                                value="Cancel"
                                className="border rounded-xl gap-2.5 px-6 py-2 border-zinc-800 flex max-h-10 min-h-10 flex-col justify-center items-center hover:bg-zinc-800 hover:border-zinc-400 text-zinc-50 font-medium text-sm cursor-pointer"
                            />
                            <input
                                type="submit"
                                value="Add"
                                className="bg-zinc-50 text-zinc-900 px-6 py-2 rounded-xl gap-2.5 hover:bg-zinc-600 hover:text-zinc-200 hover:border hover:border-zinc-200 cursor-pointer text-sm font-medium"
                            />
                        </div>
                    </div>
<<<<<<< HEAD
                    {error && <p className="text-red-500 text-sm pb-1">{error}</p>}
                </form>
                {!refresh && <BillsHandler />}
            </div>
=======
                </form>
            </div>

>>>>>>> 5c161637
            {showCalendar && (
                <DatePicker
                    selectedDate={selectedDate}
                    setSelectedDate={handleSelectDate}
                    handleShowCalendar={handleShowCalendar}
                />
            )}
        </>
    );
}<|MERGE_RESOLUTION|>--- conflicted
+++ resolved
@@ -2,17 +2,13 @@
 
 import React from 'react';
 import DatePicker from '@/components/generalUI/datePicker';
-<<<<<<< HEAD
 import BillsHandler from '@/components/bills/billsHandler';
 import Image from 'next/image';
 import { set } from 'date-fns';
-=======
->>>>>>> 5c161637
 
 export default function Bills() {
     const [showCalendar, setShowCalendar] = React.useState(false);
     const [selectedDate, setSelectedDate] = React.useState<Date | null>(null);
-<<<<<<< HEAD
     const [name, setName] = React.useState<string>('');
     const [cost, setCost] = React.useState<number | null>(null);
     const [recurring, setRecurring] = React.useState<boolean>(false);
@@ -100,8 +96,6 @@
                 setError('Failed to create bill');
             });
     };
-=======
->>>>>>> 5c161637
 
     const handleShowCalendar = () => {
         setShowCalendar(!showCalendar);
@@ -115,12 +109,9 @@
         <>
             <div className="flex w-full self-stretch gap-[10px]">
                 <form
-<<<<<<< HEAD
                     onSubmit={handleSubmit}
                     autoComplete="off"
                     autoCorrect="off"
-=======
->>>>>>> 5c161637
                     id="bills-form"
                     className="gap-0 self-start w-1/6 flex flex-col items-center rounded-xl border border-zinc-800 bg-zinc-950"
                 >
@@ -134,11 +125,8 @@
                                 Name
                             </label>
                             <input
-<<<<<<< HEAD
                                 value={name}
                                 onChange={(e) => setName(e.target.value)}
-=======
->>>>>>> 5c161637
                                 type="text"
                                 id="name"
                                 name="name"
@@ -155,22 +143,14 @@
                                 className="costInput py-2 px-3 border bg-zinc-950 border-zinc-800 rounded-xl flex items-center justify-between"
                             >
                                 <input
-<<<<<<< HEAD
                                     value={cost || ''}
                                     onChange={(e) => setCost(parseFloat(e.target.value))}
-=======
->>>>>>> 5c161637
                                     type="number"
                                     id="cost"
                                     name="cost"
                                     placeholder="Cost of the bill"
-<<<<<<< HEAD
                                     min="1"
                                     step="1"
-=======
-                                    min="0.1"
-                                    step="0.1"
->>>>>>> 5c161637
                                     className="bg-zinc-950 no-spinner focus:border-none focus:outline-none"
                                 />
                                 <span className="text-zinc-400">$</span>
@@ -187,7 +167,6 @@
                                 {selectedDate ? selectedDate.toLocaleDateString() : 'Select a date'}
                             </div>
                         </div>
-<<<<<<< HEAD
                         <div className="flex flex-col items-start justify-start w-full mt-1.5 gap-2.5 ">
                             <label className="text-zinc-50 text-sm px-1" htmlFor="cost">
                                 Description
@@ -256,8 +235,6 @@
                                 </div>
                             </div>
                         )}
-=======
->>>>>>> 5c161637
                         <div className=" flex w-full gap-[10px] justify-between items-center">
                             <input
                                 type="reset"
@@ -271,16 +248,11 @@
                             />
                         </div>
                     </div>
-<<<<<<< HEAD
                     {error && <p className="text-red-500 text-sm pb-1">{error}</p>}
                 </form>
                 {!refresh && <BillsHandler />}
             </div>
-=======
-                </form>
-            </div>
-
->>>>>>> 5c161637
+        
             {showCalendar && (
                 <DatePicker
                     selectedDate={selectedDate}
