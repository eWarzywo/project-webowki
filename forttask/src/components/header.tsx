--- conflicted
+++ resolved
@@ -1,72 +1,31 @@
-import Image from 'next/image';
-import Link from 'next/link';
+import Image from "next/image";
+import Link from "next/link";
 
 export default function Header() {
-    return (
-        <>
-            <header className="flex justify-center items-center py-4 h-8 sticky top-2 bg-[#09090B]">
-                <div className="flex justify-start items-center w-[70%]">
-                    <div className="w-full p-0 flex justify-start items-center">
-                        <nav className="flex justify-start pl-4 items-center w-full">
-                            <NavMenu />
-                        </nav>
-                    </div>
-                </div>
-                <div className="flex flex-row-reverse items-center w-[30%]">
-                    <div className="hover:cursor-pointer rounded-3xl w-[40px] h-[40px] mx-2 bg-white text-black flex justify-center items-center">
-                        pfp
-                        {/*Do zmiany na ikonke*/}
-                    </div>{' '}
-                    <SearchBar />
-                </div>
-            </header>
-            <hr className=" border-[#27272A]" />
-        </>
-    );
+  return (
+    <>
+      <header className="flex justify-center items-center py-4 h-8 sticky top-2 bg-[#09090B]">
+        <div className="flex justify-start items-center w-[70%]">
+          <div className="w-full p-0 flex justify-start items-center">
+            <nav className="flex justify-start pl-4 items-center w-full">
+              <NavMenu />
+            </nav>
+          </div>
+        </div>
+        <div className="flex flex-row-reverse items-center w-[30%]">
+          <div className="hover:cursor-pointer rounded-3xl w-[40px] h-[40px] mx-2 bg-white text-black flex justify-center items-center">
+            pfp
+            {/*Do zmiany na ikonke*/}
+          </div>{" "}
+          <SearchBar />
+        </div>
+      </header>
+      <hr className=" border-[#27272A]" />
+    </>
+  );
 }
 
 function NavMenu() {
-<<<<<<< HEAD
-    return (
-        <ul className="flex justify-around items-center space-x-5 text-gray-400">
-            <li>
-                <Link href="#" className="hover:text-white">
-                    Overview
-                </Link>
-            </li>
-            <li>
-                <Link href="#" className="hover:text-white">
-                    Events
-                </Link>
-            </li>
-            <li>
-                <Link href="#" className="hover:text-white">
-                    Chores
-                </Link>
-            </li>
-            <li>
-                <Link href="#" className="hover:text-white">
-                    Bills
-                </Link>
-            </li>
-            <li>
-                <Link href="#" className="hover:text-white">
-                    Shopping list
-                </Link>
-            </li>
-            <li>
-                <Link href="#" className="hover:text-white">
-                    Messages
-                </Link>
-            </li>
-            <li>
-                <Link href="#" className="hover:text-white">
-                    Managment
-                </Link>
-            </li>
-        </ul>
-    );
-=======
   return (
     <ul className="flex justify-around items-center space-x-5 text-gray-400">
       <li>
@@ -101,15 +60,14 @@
       </li>
     </ul>
   );
->>>>>>> 4bae9236
 }
 
 function SearchBar() {
-    return (
-        <input
-            type="text"
-            placeholder="Search..."
-            className="w-1/2 h-8 p-2 mx-3 bg-[#09090B] rounded-[6px] border border-[#27272A] text-sm text-gray-300 placeholder:text-[#A1A1AA]"
-        />
-    );
+  return (
+    <input
+      type="text"
+      placeholder="Search..."
+      className="w-1/2 h-8 p-2 mx-3 bg-[#09090B] rounded-[6px] border border-[#27272A] text-sm text-gray-300 placeholder:text-[#A1A1AA]"
+    />
+  );
 }