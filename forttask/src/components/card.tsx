import Image from 'next/image';
import Link from 'next/link';

export enum DataType {
    events,
    chores,
    shopping,
    bills,
    messages,
}

export function Card({
    title,
    subtitle,
    dataType,
    data,
}: {
    title: string;
    subtitle: string;
    dataType: DataType;
    data: any[];
}) {
<<<<<<< HEAD
    const last3DataRecords = () => {
        const hr = <hr className="border-[#27272A] border" />;
        data.slice(Math.max(data.length - 3, 0));
        if (dataType == DataType.events || dataType == DataType.chores) {
            //Do dodania klucze do mapowania z idków tych recordów
            return data.map((record) => {
                return (
                    <>
                        <Link href="#" className="flex justify-center items-center w-full">
                            <div className="w-3/4 flex justify-start items-center">
                                <h2 className="text-sm font-medium text-[#FAFAFA]">{record}</h2>
                            </div>
                            <div className="w-1/4 flex justify-end items-center">
                                <Image src="/ArrowDown.svg" alt="Arrow down icon" width={8} height={4} />
                            </div>
                        </Link>
                        {hr}
                    </>
                );
            });
        } else if (dataType == DataType.shopping || dataType == DataType.bills) {
            return data.map((record) => {
                return (
                    <>
                        <Link href="#" className="flex flex-wrap justify-between items-center w-full">
                            <div className="border border-[#FAFAFA] rounded-[4px] w-3 h-3 p-1 mx-2 hover:bg-[#FAFAFA]"></div>
                            <div className="flex justify-start items-start space-y-1.5 flex-grow">
                                <h2 className="text-sm font-medium text-[#FAFAFA]">
                                    {record[0]}
                                    {dataType == DataType.bills ? ' - ' + record[1] + '$' : ''}
                                </h2>
                            </div>
                            <div className="text-sm font-normal text-[#A1A1AA] overflow-hidden">
                                {record[2]
                                    ? 'Due ' +
                                      record[2]
                                          .toLocaleDateString('en-US', {
                                              year: 'numeric',
                                              month: 'short',
                                              day: 'numeric',
                                          })
                                          .replace(',', '.')
                                    : dataType == DataType.shopping
                                      ? ''
                                      : 'No due date'}
                            </div>
                        </Link>
                        {hr}
                    </>
                );
            });
        } else if (dataType == DataType.messages) {
            return data.map((record) => {
                return (
                    <>
                        <Link href="#" className="flex flex-wrap justify-start items-center w-full">
                            <div className="rounded-full w-10 h-10 bg-white text-black flex justify-center items-center mr-2">
                                pfp
                            </div>
                            <div className="flex justify-start items-center ml-2 overflow-hidden">
                                {record[0]}
                                <h2 className="ml-2 text-sm font-medium text-[#A1A1AA]">{record[1]}</h2>
                            </div>
                        </Link>
                        {hr}
                    </>
                );
            });
        }
    };
=======
  const last3DataRecords = () => {
    const hr = <hr className="border-[#27272A] border" />;
    data.slice(Math.max(data.length - 3, 0));
    if (dataType == DataType.events || dataType == DataType.chores) {
      //Do dodania klucze do mapowania z idków tych recordów
      return data.map((record) => {
        return (
          <>
            <Link href="#" className="flex justify-center items-center w-full">
              <div className="w-3/4 flex justify-start items-center">
                <h2 className="text-sm font-medium text-[#FAFAFA]">{record}</h2>
              </div>
              <div className="w-1/4 flex justify-end items-center">
                <Image
                  src="/ArrowDown.svg"
                  alt="Arrow down icon"
                  width={8}
                  height={4}
                />
              </div>
            </Link>
            {hr}
          </>
        );
      });
    } else if (dataType == DataType.shopping || dataType == DataType.bills) {
      return data.map((record) => {
        return (
          <>
            <Link
              href="#"
              className="flex flex-wrap justify-between items-center w-full"
            >
              <div className="border border-[#FAFAFA] rounded-[4px] w-3 h-3 p-1 mx-2 hover:bg-[#FAFAFA]"></div>
              <div className="flex justify-start items-start space-y-1.5 flex-grow">
                <h2 className="text-sm font-medium text-[#FAFAFA]">
                  {record[0]}
                  {dataType == DataType.bills ? " - " + record[1] + "$" : ""}
                </h2>
              </div>
              <div className="text-sm font-normal text-[#A1A1AA] overflow-hidden">
                {dataType == DataType.bills
                  ? record[2]
                    ? "Due " +
                      record[2]
                        .toLocaleDateString("en-US", {
                          year: "numeric",
                          month: "short",
                          day: "numeric",
                        })
                        .replace(",", ".")
                    : "Optional"
                  : record[1]
                    ? record[1]
                    : "Quantity not specified"}
              </div>
            </Link>
            {hr}
          </>
        );
      });
    }
  };
>>>>>>> 4bae9236

    return (
        <div className="flex flex-col justify-center items-start w-[33%] rounded-xl border border-[#27272A]">
            <div className="flex flex-col justify-center items-start p-6">
                <h1 className="text-2xl text-[#FAFAFA] font-semibold gap-[10px]">{title}</h1>
                <h3 className="gap-[10px] mt-1.5 font-normal text-[#A1A1AA] text-sm">{subtitle}</h3>
            </div>
            <div className="w-full flex flex-col px-6 pb-6 space-y-4">{last3DataRecords()}</div>
        </div>
    );
}<|MERGE_RESOLUTION|>--- conflicted
+++ resolved
@@ -1,97 +1,25 @@
-import Image from 'next/image';
-import Link from 'next/link';
+import Image from "next/image";
+import Link from "next/link";
 
 export enum DataType {
-    events,
-    chores,
-    shopping,
-    bills,
-    messages,
+  events,
+  chores,
+  shopping,
+  bills,
+  messages,
 }
 
 export function Card({
-    title,
-    subtitle,
-    dataType,
-    data,
+  title,
+  subtitle,
+  dataType,
+  data,
 }: {
-    title: string;
-    subtitle: string;
-    dataType: DataType;
-    data: any[];
+  title: string;
+  subtitle: string;
+  dataType: DataType;
+  data: any[];
 }) {
-<<<<<<< HEAD
-    const last3DataRecords = () => {
-        const hr = <hr className="border-[#27272A] border" />;
-        data.slice(Math.max(data.length - 3, 0));
-        if (dataType == DataType.events || dataType == DataType.chores) {
-            //Do dodania klucze do mapowania z idków tych recordów
-            return data.map((record) => {
-                return (
-                    <>
-                        <Link href="#" className="flex justify-center items-center w-full">
-                            <div className="w-3/4 flex justify-start items-center">
-                                <h2 className="text-sm font-medium text-[#FAFAFA]">{record}</h2>
-                            </div>
-                            <div className="w-1/4 flex justify-end items-center">
-                                <Image src="/ArrowDown.svg" alt="Arrow down icon" width={8} height={4} />
-                            </div>
-                        </Link>
-                        {hr}
-                    </>
-                );
-            });
-        } else if (dataType == DataType.shopping || dataType == DataType.bills) {
-            return data.map((record) => {
-                return (
-                    <>
-                        <Link href="#" className="flex flex-wrap justify-between items-center w-full">
-                            <div className="border border-[#FAFAFA] rounded-[4px] w-3 h-3 p-1 mx-2 hover:bg-[#FAFAFA]"></div>
-                            <div className="flex justify-start items-start space-y-1.5 flex-grow">
-                                <h2 className="text-sm font-medium text-[#FAFAFA]">
-                                    {record[0]}
-                                    {dataType == DataType.bills ? ' - ' + record[1] + '$' : ''}
-                                </h2>
-                            </div>
-                            <div className="text-sm font-normal text-[#A1A1AA] overflow-hidden">
-                                {record[2]
-                                    ? 'Due ' +
-                                      record[2]
-                                          .toLocaleDateString('en-US', {
-                                              year: 'numeric',
-                                              month: 'short',
-                                              day: 'numeric',
-                                          })
-                                          .replace(',', '.')
-                                    : dataType == DataType.shopping
-                                      ? ''
-                                      : 'No due date'}
-                            </div>
-                        </Link>
-                        {hr}
-                    </>
-                );
-            });
-        } else if (dataType == DataType.messages) {
-            return data.map((record) => {
-                return (
-                    <>
-                        <Link href="#" className="flex flex-wrap justify-start items-center w-full">
-                            <div className="rounded-full w-10 h-10 bg-white text-black flex justify-center items-center mr-2">
-                                pfp
-                            </div>
-                            <div className="flex justify-start items-center ml-2 overflow-hidden">
-                                {record[0]}
-                                <h2 className="ml-2 text-sm font-medium text-[#A1A1AA]">{record[1]}</h2>
-                            </div>
-                        </Link>
-                        {hr}
-                    </>
-                );
-            });
-        }
-    };
-=======
   const last3DataRecords = () => {
     const hr = <hr className="border-[#27272A] border" />;
     data.slice(Math.max(data.length - 3, 0));
@@ -155,15 +83,20 @@
       });
     }
   };
->>>>>>> 4bae9236
 
-    return (
-        <div className="flex flex-col justify-center items-start w-[33%] rounded-xl border border-[#27272A]">
-            <div className="flex flex-col justify-center items-start p-6">
-                <h1 className="text-2xl text-[#FAFAFA] font-semibold gap-[10px]">{title}</h1>
-                <h3 className="gap-[10px] mt-1.5 font-normal text-[#A1A1AA] text-sm">{subtitle}</h3>
-            </div>
-            <div className="w-full flex flex-col px-6 pb-6 space-y-4">{last3DataRecords()}</div>
-        </div>
-    );
+  return (
+    <div className="flex flex-col justify-center items-start w-[33%] rounded-xl border border-[#27272A]">
+      <div className="flex flex-col justify-center items-start p-6">
+        <h1 className="text-2xl text-[#FAFAFA] font-semibold gap-[10px]">
+          {title}
+        </h1>
+        <h3 className="gap-[10px] mt-1.5 font-normal text-[#A1A1AA] text-sm">
+          {subtitle}
+        </h3>
+      </div>
+      <div className="w-full flex flex-col px-6 pb-6 space-y-4">
+        {last3DataRecords()}
+      </div>
+    </div>
+  );
 }